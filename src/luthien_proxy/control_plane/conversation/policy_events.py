--- conflicted
+++ resolved
@@ -7,7 +7,7 @@
 
 import json
 import logging
-from datetime import datetime, timezone
+from datetime import datetime
 from typing import Optional
 
 from luthien_proxy.types import JSONObject
@@ -160,11 +160,7 @@
     summary = " ".join(summary_parts)
 
     activity_event = ActivityEvent(
-<<<<<<< HEAD
-        timestamp=datetime.now(timezone.utc).isoformat(),
-=======
         timestamp=datetime.now(datetime.UTC if hasattr(datetime, "UTC") else None).isoformat(),  # type: ignore
->>>>>>> 58824932
         event_type="policy_action",
         call_id=call_id,
         trace_id=None,
