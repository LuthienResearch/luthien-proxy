--- conflicted
+++ resolved
@@ -2,12 +2,7 @@
 
 ## Unreleased | TBA
 
-<<<<<<< HEAD
 - Fix validation error when images in Anthropic requests (#103, #104)
-  - Changed Request.messages to support multimodal content (list of dicts instead of strict Message type)
-  - Added image block handling in Anthropic→OpenAI format conversion
-  - Note: LiteLLM multimodal routing still has issues (documented in TODO.md)
-=======
 - Improve login page UX (dogfooding-login-ui-quick-fixes)
   - Add show/hide password toggle below input field (avoids conflict with password managers)
   - Add clickable dev key hint for development environments
@@ -18,7 +13,6 @@
   - Add `request_summary` and `response_summary` fields to PolicyContext for policy-defined observability
 
 - Dependency injection for `create_app()` (#105)
->>>>>>> 86ccff0e
 
 - Session ID tracking for conversation context (#102)
   - Extract session ID from Anthropic `metadata.user_id` (Claude Code format: `user_<hash>_account__session_<uuid>`)
